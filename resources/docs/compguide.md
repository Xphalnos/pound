# Compiling Pound (incomplete documentation!!)

# To use and compile Pound, you will need to **dump your own Switch or Switch 2 firmware** and place it in the following directory:

```
/assets/fw/
```

# No firmware or system files are provided with this emulator.

(linux only rn bc lazy)

## Linux (Fedora/RHEL/openSUSE)

## Linux (Debian/Ubuntu)

### Installing dependencies and cloning Pound

Run the following in your terminal:

```bash
sudo apt update

sudo apt install -y ninja-build clang lld cmake ccache libx11-dev libxext-dev libxrandr-dev libxcursor-dev libxi-dev libxinerama-dev libwayland-dev libxkbcommon-dev wayland-protocols git
```

Now run the following:

```bash
git clone https://www.github.com/pound-emu/pound.git
cd pound
```

and then:

`cmake -G Ninja -B . -DCMAKE_BUILD_TYPE=Release -DCMAKE_C_COMPILER=clang -DCMAKE_CXX_COMPILER=clang++`

## Linux (Arch/SteamOS)

Run the following commands in your terminal:

```bash
sudo pacman -S ninja clang lld cmake ccache libx11 libxext libxrandr libxcursor libxi libxinerama libxkbcommon wayland-protocols git

```

Now:

```bash
<<<<<<< HEAD
git clone https://www.github.com/pound-emu/pound.git --recursive
=======
git clone https://www.github.com/pound-emu/pound.git
>>>>>>> e85efd0c
```

then:

```bash
cd pound
<<<<<<< HEAD
cmake -G Ninja -B . -DCMAKE_BUILD_TYPE=Release -DCMAKE_C_COMPILER=clang -DCMAKE_CXX_COMPILER=clang++
=======
>>>>>>> e85efd0c
```

To initialize the submodules, direct to ``3rd_Party`` and than run ``git submodule update --init --recursive``

```bash
cd 3rd_Party
git submodule update --init --recursive
cd ..
```

lastly (in the pound directory not 3rd_Party) run:

```bash
cmake -G Ninja -B . -DCMAKE_BUILD_TYPE=Release -DCMAKE_C_COMPILER=clang -DCMAKE_CXX_COMPILER=clang++
```<|MERGE_RESOLUTION|>--- conflicted
+++ resolved
@@ -47,21 +47,13 @@
 Now:
 
 ```bash
-<<<<<<< HEAD
-git clone https://www.github.com/pound-emu/pound.git --recursive
-=======
 git clone https://www.github.com/pound-emu/pound.git
->>>>>>> e85efd0c
 ```
 
 then:
 
 ```bash
 cd pound
-<<<<<<< HEAD
-cmake -G Ninja -B . -DCMAKE_BUILD_TYPE=Release -DCMAKE_C_COMPILER=clang -DCMAKE_CXX_COMPILER=clang++
-=======
->>>>>>> e85efd0c
 ```
 
 To initialize the submodules, direct to ``3rd_Party`` and than run ``git submodule update --init --recursive``
